﻿/*
Copyright 2015-2017 Daniel Adrian Redondo Suarez

Licensed under the Apache License, Version 2.0 (the "License");
you may not use this file except in compliance with the License.
You may obtain a copy of the License at

    http://www.apache.org/licenses/LICENSE-2.0

Unless required by applicable law or agreed to in writing, software
distributed under the License is distributed on an "AS IS" BASIS,
WITHOUT WARRANTIES OR CONDITIONS OF ANY KIND, either express or implied.
See the License for the specific language governing permissions and
limitations under the License.
 */

using System;
using System.Collections.Concurrent;
using System.Collections.Generic;
using System.Diagnostics;
using System.Linq;
using System.Reflection;
using System.Runtime.CompilerServices;
using System.Threading.Tasks;
using TWCore.Diagnostics.Status;
using TWCore.Net.RPC.Client.Transports;
using TWCore.Net.RPC.Descriptors;
// ReSharper disable InconsistentNaming
// ReSharper disable InconsistentlySynchronizedField
// ReSharper disable InheritdocConsiderUsage
// ReSharper disable SuggestBaseTypeForParameter
// ReSharper disable AutoPropertyCanBeMadeGetOnly.Global
// ReSharper disable MemberCanBePrivate.Global

namespace TWCore.Net.RPC.Client
{
    /// <inheritdoc cref="IRPCClient" />
    /// <summary>
    /// RPC standard client
    /// </summary>
    public class RPCClient : IRPCClient, IDisposable
    {
        private static readonly object[] _emptyArgs = new object[0];
        private static readonly object[] _nullItemArgs = { null };
<<<<<<< HEAD
        private readonly ConcurrentDictionary<(string ServiceName, string Method, Type[] Types), MethodDescriptor> _methodDescriptorCache 
            = new ConcurrentDictionary<(string, string, Type[]), MethodDescriptor>(new MethodDescriptionEqualityComparer());
=======
        private readonly ConcurrentDictionary<(string ServiceName, string Method, Type[] Types), MethodDescriptor> _methodDescriptorCache = new ConcurrentDictionary<(string, string, Type[]), MethodDescriptor>(new MethodDescriptionEqualityComparer());
>>>>>>> 948a03a4
        private ITransportClient _transport;
        private bool _transportInit;
        private ServiceDescriptorCollection _serverDescriptors;
        private ServiceDescriptorCollection _descriptors;

        #region Properties
        /// <summary>
        /// Service descriptor collection
        /// </summary>
        public ServiceDescriptorCollection Descriptors => GetDescriptorsAsync().WaitAndResults();
        /// <summary>
        /// Transport client object
        /// </summary>
        [StatusProperty]
        public ITransportClient Transport
        {
            [MethodImpl(MethodImplOptions.AggressiveInlining)]
            get { return _transport; }
            [MethodImpl(MethodImplOptions.AggressiveInlining)]
            set
            {
                if (_transport != null)
                    _transport.OnEventReceived -= Transport_OnEventReceived;
                _transport = value;
                if (_transport == null) return;
                _transport.OnEventReceived += Transport_OnEventReceived;
                InitTransportAsync().WaitAsync();
            }
        }
        /// <summary>
        /// Fires when an event from the RPC server fires
        /// </summary>
        public event EventHandler<EventDataEventArgs> OnEventReceived;
        /// <summary>
        /// Gets or Sets if the RPC client needs to get the server description for checks
        /// </summary>
        [StatusProperty]
        public bool UseServerDescriptor { get; set; } = false;
        #endregion

        #region Nested Types
        class MethodDescriptionEqualityComparer : IEqualityComparer<(string ServiceName, string Method, Type[] Types)>
        {
            public bool Equals((string ServiceName, string Method, Type[] Types) x, (string ServiceName, string Method, Type[] Types) y)
            {
                if (x.ServiceName != y.ServiceName) return false;
                if (x.Method != y.Method) return false;
                if (x.Types == y.Types) return true;
                if (x.Types == null && y.Types == null) return true;
                if (x.Types == null) return false;
                if (y.Types == null) return false;
                if (x.Types.Length != y.Types.Length) return false;
<<<<<<< HEAD
                for (var i = 0; i < x.Types.Length; i++)
=======
                for(var i = 0; i < x.Types.Length; i++)
>>>>>>> 948a03a4
                    if (x.Types[i] != y.Types[i]) return false;
                return true;
            }

            public int GetHashCode((string ServiceName, string Method, Type[] Types) obj)
            {
                var ghc = (obj.ServiceName?.GetHashCode() ?? 1) + (obj.Method?.GetHashCode() ?? 2);
                if (obj.Types == null) return ghc;
                foreach (var type in obj.Types)
                    ghc += type?.GetHashCode() ?? 3;
                return ghc;
            }
        }
        #endregion

        #region .ctor
        /// <summary>
        /// RPC standard client
        /// </summary>
        /// <param name="transport">Client transport</param>
        [MethodImpl(MethodImplOptions.AggressiveInlining)]
        public RPCClient(ITransportClient transport = null)
        {
            Transport = transport;
            Core.Status.AttachChild(transport, this);
        }
        #endregion

        #region Create Proxy
        /// <summary>
        /// Creates a dynamic object to act as client proxy
        /// </summary>
        /// <typeparam name="T">Type of the service to create the proxy</typeparam>
        /// <returns>Dynamic proxy instance, use dynamic keyword to dynamically invoke methods to the server</returns>
        [MethodImpl(MethodImplOptions.AggressiveInlining)]
        public Task<DynamicProxy> CreateDynamicProxyAsync<T>()
            => CreateDynamicProxyAsync(typeof(T));
        /// <summary>
        /// Creates a dynamic object to act as client proxy
        /// </summary>
        /// <param name="interfaceType">Type of the service to create the proxy</param>
        /// <returns>Dynamic proxy instance, use dynamic keyword to dynamically invoke methods to the server</returns>
        [MethodImpl(MethodImplOptions.AggressiveInlining)]
        public async Task<DynamicProxy> CreateDynamicProxyAsync(Type interfaceType)
        {
            if (!interfaceType.GetTypeInfo().IsInterface)
                throw new ArgumentException("The type of the dynamic proxy should be an interface.");
            await InitTransportAsync().ConfigureAwait(false);
            if (Descriptors.Items.TryGetValue(interfaceType.FullName, out var descriptor))
                return new DynamicProxy(this, descriptor);
            if (!UseServerDescriptor)
            {
                descriptor = ServiceDescriptor.GetDescriptor(interfaceType);
                Descriptors.Add(descriptor);
            }
            else
                throw new NotImplementedException("The server doesn't have an implementation for this Type.");
            return new DynamicProxy(this, descriptor);
        }
        /// <summary>
        /// Creates a client proxy using this client.
        /// </summary>
        /// <typeparam name="T">Type of proxy</typeparam>
        /// <returns>Client proxy object instance to invoke methods to the server</returns>
        [MethodImpl(MethodImplOptions.AggressiveInlining)]
        public async Task<T> CreateProxyAsync<T>() where T : RPCProxy
        {
            var typeInterfaces = typeof(T).GetInterfaces();
            var typeInterface = typeInterfaces.FirstOrDefault(i => i != typeof(IDisposable) && i != typeof(IEnumerable<>) && i != typeof(IDictionary<,>));
            if (typeInterface == null)
                throw new ArgumentException("The type of the proxy should implement a service interface.");
            var rpcClient = Activator.CreateInstance<T>();
            await InitTransportAsync().ConfigureAwait(false);
            if (!Descriptors.Items.TryGetValue(typeInterface.FullName, out var descriptor))
            {
                if (!UseServerDescriptor)
                {
                    descriptor = ServiceDescriptor.GetDescriptor(typeInterface);
                    Descriptors.Add(descriptor);
                }
                else
                    throw new NotImplementedException("The server doesn't have an implementation for this Type.");
            }
            rpcClient.SetClient(this, descriptor.Name);
            return rpcClient;
        }
        #endregion

        #region ServerInvoke Async
        /// <summary>
        /// Invokes a Server RPC method
        /// </summary>
        /// <typeparam name="T">Response object type</typeparam>
        /// <param name="serviceName">Service name</param>
        /// <param name="method">Server method name</param>
        /// <param name="args">Server method arguments</param>
        /// <returns>Server method return value</returns>
        [MethodImpl(MethodImplOptions.AggressiveInlining)]
        public async Task<T> ServerInvokeAsync<T>(string serviceName, string method, params object[] args)
            => (T)await ServerInvokeAsync(serviceName, method, args).ConfigureAwait(false);
        /// <summary>
        /// Invokes a Server RPC method
        /// </summary>
        /// <param name="serviceName">Service name</param>
        /// <param name="method">Server method name</param>
        /// <param name="args">Server method arguments</param>
        /// <returns>Server method return value</returns>
        [MethodImpl(MethodImplOptions.AggressiveInlining)]
        public async Task<object> ServerInvokeAsync(string serviceName, string method, params object[] args)
        {
            using (Watch.Create($"RPC Call: {serviceName}.{method}"))
            {
                var request = CreateRequest(serviceName, method, args);
                if (Transport.Descriptors == null)
                    Transport.Descriptors = await GetDescriptorsAsync().ConfigureAwait(false);
                var response = await Transport.InvokeMethodAsync(request).ConfigureAwait(false);
                ReferencePool<RPCRequestMessage>.Shared.Store(request);
                if (response == null)
                    throw new Exception("RPC Response is null.");
                if (response.Exception != null)
                    throw response.Exception.GetException();
                return response.ReturnValue;
            }
        }
        #endregion

        #region Private Methods
        [MethodImpl(MethodImplOptions.AggressiveInlining)]
        private async Task InitTransportAsync()
        {
            if (_transportInit) return;
            await Transport.InitAsync().ConfigureAwait(false);
            _transportInit = true;
        }
        [MethodImpl(MethodImplOptions.AggressiveInlining)]
        private async Task<ServiceDescriptorCollection> GetDescriptorsAsync()
        {
            if (_descriptors != null) return _descriptors;
            if (_serverDescriptors == null && UseServerDescriptor)
                _serverDescriptors = await Transport.GetDescriptorsAsync().ConfigureAwait(false);
            lock (this)
            {
                _descriptors = new ServiceDescriptorCollection();
                if (UseServerDescriptor)
                    _descriptors.Combine(_serverDescriptors);
                return _descriptors;
            }
        }
        /// <summary>
        /// Handles OnEventReceived event of the transport
        /// </summary>
        /// <param name="sender">Object sender</param>
        /// <param name="e">Event args</param>
        private void Transport_OnEventReceived(object sender, EventDataEventArgs e)
        {
            if (!Descriptors.Items.TryGetValue(e.ServiceName, out var descriptor)) return;
            if (descriptor.Events.ContainsKey(e.EventName))
                OnEventReceived?.Invoke(sender, e);
        }
        /// <summary>
        /// Creates a new RPC Request message
        /// </summary>
        /// <param name="serviceName">Service name</param>
        /// <param name="method">Method name to call</param>
        /// <param name="args">Method arguments</param>
        /// <returns>RPC Request message object instance</returns>
        [MethodImpl(MethodImplOptions.AggressiveInlining)]
        private RPCRequestMessage CreateRequest(string serviceName, string method, object[] args)
        {
            var cArgs = args ?? _emptyArgs;

            var types = cArgs.Select(a => a?.GetType() ?? Type.Missing.GetType()).ToArray();
            var mDesc = _methodDescriptorCache.GetOrAdd((serviceName, method, types), key =>
            {
                if (!Descriptors.Items.TryGetValue(key.ServiceName, out var descriptor)) return null;
                var iArgs = args ?? _emptyArgs;

                var methods = descriptor.Methods.Values.Where(m => m.Name == key.Method && (m.Parameters?.Length ?? 0) == iArgs.Length).ToArray();
                switch (methods.Length)
                {
                    case 0:
                        return null;
                    case 1:
                        return methods[0];
                    default:
                        return methods.FirstOrDefault(m =>
                        {
                            for (var i = 0; i < m.Parameters.Length; i++)
                            {
                                var p1 = m.Parameters[i].Parameter;
                                var v2 = iArgs[i];
                                var p1TypeInfo = p1.ParameterType.GetTypeInfo();
                                if (v2 != null && !p1TypeInfo.IsAssignableFrom(v2.GetType().GetTypeInfo()))
                                    return false;
                                if (v2 != null || !p1TypeInfo.IsValueType) continue;
                                if (!p1TypeInfo.IsGenericType || p1.ParameterType.GetGenericTypeDefinition() != typeof(Nullable<>))
                                    return false;
                            }
                            return true;
                        });
                }
            });
            if (mDesc == null)
                throw new MissingMemberException($"The method '{method}' with {args?.Length} arguments on service {serviceName} can't be found in the service description.");

            if (cArgs.Length == 0 && mDesc.Parameters?.Length == 1)
                cArgs = _nullItemArgs;

            var rqMessage = ReferencePool<RPCRequestMessage>.Shared.New();
            rqMessage.MessageId = Guid.NewGuid();
            rqMessage.MethodId = mDesc.Id;
            rqMessage.Parameters = cArgs;
            return rqMessage;
        }
        #endregion

        /// <summary>
        /// Dispose all resource
        /// </summary>
        public void Dispose()
        {
            _transport?.Dispose();
            _transport = null;
            _descriptors = null;
            _serverDescriptors = null;
            _transportInit = false;
        }
    }
}<|MERGE_RESOLUTION|>--- conflicted
+++ resolved
@@ -42,12 +42,7 @@
     {
         private static readonly object[] _emptyArgs = new object[0];
         private static readonly object[] _nullItemArgs = { null };
-<<<<<<< HEAD
-        private readonly ConcurrentDictionary<(string ServiceName, string Method, Type[] Types), MethodDescriptor> _methodDescriptorCache 
-            = new ConcurrentDictionary<(string, string, Type[]), MethodDescriptor>(new MethodDescriptionEqualityComparer());
-=======
         private readonly ConcurrentDictionary<(string ServiceName, string Method, Type[] Types), MethodDescriptor> _methodDescriptorCache = new ConcurrentDictionary<(string, string, Type[]), MethodDescriptor>(new MethodDescriptionEqualityComparer());
->>>>>>> 948a03a4
         private ITransportClient _transport;
         private bool _transportInit;
         private ServiceDescriptorCollection _serverDescriptors;
@@ -100,11 +95,7 @@
                 if (x.Types == null) return false;
                 if (y.Types == null) return false;
                 if (x.Types.Length != y.Types.Length) return false;
-<<<<<<< HEAD
-                for (var i = 0; i < x.Types.Length; i++)
-=======
                 for(var i = 0; i < x.Types.Length; i++)
->>>>>>> 948a03a4
                     if (x.Types[i] != y.Types[i]) return false;
                 return true;
             }
