﻿/*
Copyright 2015-2017 Daniel Adrian Redondo Suarez

Licensed under the Apache License, Version 2.0 (the "License");
you may not use this file except in compliance with the License.
You may obtain a copy of the License at

    http://www.apache.org/licenses/LICENSE-2.0

Unless required by applicable law or agreed to in writing, software
distributed under the License is distributed on an "AS IS" BASIS,
WITHOUT WARRANTIES OR CONDITIONS OF ANY KIND, either express or implied.
See the License for the specific language governing permissions and
limitations under the License.
 */

using System;
using System.Runtime.CompilerServices;
using System.Text;
using System.Threading.Tasks;
using TWCore.Services;

// ReSharper disable AutoPropertyCanBeMadeGetOnly.Global
// ReSharper disable SwitchStatementMissingSomeCases

namespace TWCore.Diagnostics.Log.Storages
{
    /// <inheritdoc />
    /// <summary>
    /// Writes the Logs items using the Console.Writeline method
    /// </summary>
    public class ConsoleLogStorage : ILogStorage
    {
        private static readonly object PadLock = new object();
        private static readonly ConsoleColor DefaultColor;
        private static readonly StringBuilder StringBuffer = new StringBuilder();
        private static LogLevel _lastLogLevel;

        /// <summary>
        /// Use Color Schema on Console
        /// </summary>
        public static bool UseColor { get; set; } = true;

        #region .ctor Static
        static ConsoleLogStorage()
        {
            DefaultColor = ServiceContainer.HasConsole ? Console.ForegroundColor : ConsoleColor.Gray;
        }
        #endregion
        
        
        /// <inheritdoc />
        /// <summary>
        /// Writes a log item to the storage
        /// </summary>
        /// <param name="item">Log Item</param>
        [MethodImpl(MethodImplOptions.AggressiveInlining)]
        public async Task WriteAsync(ILogItem item)
        {
            if (!ServiceContainer.HasConsole) return;
            string buffer;
            lock(PadLock)
            {
                StringBuffer.Append(item.Timestamp.GetTimeSpanFormat());
                StringBuffer.AppendFormat("{0, 11}: ", item.Level);

                if (!string.IsNullOrEmpty(item.GroupName))
                    StringBuffer.Append(item.GroupName + " | ");

                if (item.LineNumber > 0)
                    StringBuffer.AppendFormat("<{0};{1:000}> ", string.IsNullOrEmpty(item.TypeName) ? string.Empty : item.TypeName, item.LineNumber);
                else if (!string.IsNullOrEmpty(item.TypeName))
                    StringBuffer.AppendFormat("<{0}> ", item.TypeName);

                if (!string.IsNullOrEmpty(item.Code))
                    StringBuffer.Append("[" + item.Code + "] ");

                StringBuffer.AppendLine(item.Message);
                if (item.Exception != null)
                {
                    StringBuffer.AppendLine("Exceptions:\r\n");
                    GetExceptionDescription(item.Exception, StringBuffer);
                }
<<<<<<< HEAD
                var buffer = StringBuffer.ToString();
=======
                buffer = StringBuffer.ToString();
>>>>>>> 948a03a4
                StringBuffer.Clear();

                if (item.Level != _lastLogLevel && UseColor)
                {
                    switch (item.Level)
                    {
                        case LogLevel.Error:
                            Console.ForegroundColor = ConsoleColor.Red;
                            break;
                        case LogLevel.Warning:
                            Console.ForegroundColor = ConsoleColor.Yellow;
                            break;
                        case LogLevel.InfoBasic:
                        case LogLevel.InfoMedium:
                        case LogLevel.InfoDetail:
                            Console.ForegroundColor = ConsoleColor.Cyan;
                            break;
                        case LogLevel.Debug:
                            Console.ForegroundColor = ConsoleColor.DarkCyan;
                            break;
                        case LogLevel.LibDebug:
                            Console.ForegroundColor = ConsoleColor.DarkCyan;
                            break;
                        case LogLevel.Stats:
                            Console.ForegroundColor = ConsoleColor.DarkGreen;
                            break;
                        case LogLevel.Verbose:
                            Console.ForegroundColor = ConsoleColor.Gray;
                            break;
                        case LogLevel.LibVerbose:
                            Console.ForegroundColor = ConsoleColor.DarkGray;
                            break;
                        default:
                            Console.ForegroundColor = DefaultColor;
                            break;
                    }
                }
<<<<<<< HEAD
                Console.Write(buffer);
                _lastLogLevel = item.Level;
=======
>>>>>>> 948a03a4
            }
            await Console.Out.WriteAsync(buffer).ConfigureAwait(false);
            _lastLogLevel = item.Level;
        }

        [MethodImpl(MethodImplOptions.AggressiveInlining)]
        private static void GetExceptionDescription(SerializableException itemEx, StringBuilder sbuilder)
        {
            while (true)
            {
                sbuilder.AppendFormat("\tType: {0}\r\n\tMessage: {1}\r\n\tStack: {2}\r\n\r\n", itemEx.ExceptionType, itemEx.Message.Replace("\r", "\\r").Replace("\n", "\\n"), itemEx.StackTrace);
                if (itemEx.InnerException == null)
                    break;
                itemEx = itemEx.InnerException;
            }
        }

        /// <inheritdoc />
        /// <summary>
        /// Writes a log item empty line
        /// </summary>
        [MethodImpl(MethodImplOptions.AggressiveInlining)]
        public Task WriteEmptyLineAsync()
        {
            lock (PadLock)
                Console.WriteLine();
            return Task.CompletedTask;
        }
        /// <inheritdoc />
        /// <summary>
        /// Dispose the current object resources
        /// </summary>
        [MethodImpl(MethodImplOptions.AggressiveInlining)]
        public void Dispose()
        {
            if (ServiceContainer.HasConsole && UseColor)
                Console.ForegroundColor = DefaultColor;
        }
    }
}<|MERGE_RESOLUTION|>--- conflicted
+++ resolved
@@ -81,11 +81,7 @@
                     StringBuffer.AppendLine("Exceptions:\r\n");
                     GetExceptionDescription(item.Exception, StringBuffer);
                 }
-<<<<<<< HEAD
-                var buffer = StringBuffer.ToString();
-=======
                 buffer = StringBuffer.ToString();
->>>>>>> 948a03a4
                 StringBuffer.Clear();
 
                 if (item.Level != _lastLogLevel && UseColor)
@@ -123,11 +119,6 @@
                             break;
                     }
                 }
-<<<<<<< HEAD
-                Console.Write(buffer);
-                _lastLogLevel = item.Level;
-=======
->>>>>>> 948a03a4
             }
             await Console.Out.WriteAsync(buffer).ConfigureAwait(false);
             _lastLogLevel = item.Level;
