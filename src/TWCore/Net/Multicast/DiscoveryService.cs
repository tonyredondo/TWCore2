﻿/*
Copyright 2015-2018 Daniel Adrian Redondo Suarez

Licensed under the Apache License, Version 2.0 (the "License");
you may not use this file except in compliance with the License.
You may obtain a copy of the License at

    http://www.apache.org/licenses/LICENSE-2.0

Unless required by applicable law or agreed to in writing, software
distributed under the License is distributed on an "AS IS" BASIS,
WITHOUT WARRANTIES OR CONDITIONS OF ANY KIND, either express or implied.
See the License for the specific language governing permissions and
limitations under the License.
 */

using System;
using System.Collections.Generic;
using System.Linq;
using System.Net;
using System.Runtime.CompilerServices;
using System.Runtime.Serialization;
using System.Threading;
using System.Xml.Serialization;
using TWCore.Collections;
using TWCore.Security;
using TWCore.Serialization;
// ReSharper disable ReturnTypeCanBeEnumerable.Global
// ReSharper disable UnusedMethodReturnValue.Global
// ReSharper disable EventNeverSubscribedTo.Global

namespace TWCore.Net.Multicast
{
    /// <summary>
    /// Discovery Service
    /// </summary>
    public static class DiscoveryService
    {
        private static readonly PeerConnection PeerConnection;
        private static readonly List<RegisteredServiceContainer> LocalServices;
        private static readonly TimeoutDictionary<Guid, ReceivedService> ReceivedServices;
        private static readonly TimeSpan ServiceTimeout = TimeSpan.FromSeconds(70);
        private static Timer _sendTimer;
        private static bool _connected;

        #region Consts
        public const string FrameworkCategory = "FRAMEWORK";
        public const string AppCategory = "APP";
        #endregion

        #region Events
        /// <summary>
        /// Service received event
        /// </summary>
        public static event EventHandler<EventArgs<ReceivedService>> OnServiceReceived;
        /// <summary>
        /// Service expired event
        /// </summary>
        public static event EventHandler<EventArgs<ReceivedService>> OnServiceExpired;
        /// <summary>
        /// New Service received event
        /// </summary>
        public static event EventHandler<EventArgs<ReceivedService>> OnNewServiceReceived;
        #endregion

        #region Properties
        /// <summary>
        /// Port number
        /// </summary>
        public static int Port { get; private set; } = 64128;
        /// <summary>
        /// Multicast Ip Address
        /// </summary>
        public static string MulticastIp { get; private set; } = "230.23.12.83";
        /// <summary>
        /// Has a registered local service
        /// </summary>
        public static bool HasRegisteredLocalService
        {
            get
            {
                lock (LocalServices)
                    return LocalServices.Count > 0;
            }
        }
        /// <summary>
        /// Serializer used to send the data
        /// </summary>
        public static ISerializer Serializer { get; set; } = SerializerManager.DefaultBinarySerializer;
        #endregion

        #region .ctor
        static DiscoveryService()
        {
            LocalServices = new List<RegisteredServiceContainer>();
            ReceivedServices = new TimeoutDictionary<Guid, ReceivedService>();
            ReceivedServices.OnItemTimeout += (s, e) => Try.Do(vTuple => OnServiceExpired?.Invoke(vTuple.s, new EventArgs<ReceivedService>(vTuple.e.Value)), (s, e), false);
            PeerConnection = new PeerConnection();
            PeerConnection.OnReceive += PeerConnection_OnReceive;
            _connected = false;
        }
        #endregion

        #region Public Methods
        /// <summary>
        /// Connect to the multicast group
        /// </summary>
        /// <param name="enableReceive">Enable receive multicast</param>
        public static void Connect(bool enableReceive = true)
        {
            Connect(MulticastIp, Port, enableReceive);
        }
        /// <summary>
        /// Connect to the multicast group
        /// </summary>
        /// <param name="multicastIp">Multicast Ip address</param>
        /// <param name="port">Port</param>
        /// <param name="enableReceive">Enable receive multicast</param>
        public static void Connect(string multicastIp, int port, bool enableReceive = true)
        {
            _connected = true;
            MulticastIp = multicastIp;
            Port = port;
            PeerConnection.Connect(multicastIp, port, enableReceive);
            _sendTimer = new Timer(SendTimerCallback, null, 0, 30000);
        }
        /// <summary>
        /// Disconnect from the multicast group
        /// </summary>
        public static void Disconnect()
        {
            if (!_connected) return;
            _sendTimer.Dispose();
            _sendTimer = null;
            PeerConnection.Disconnect();
            _connected = false;
        }

        #region Register Service
        /// <summary>
        /// Register service
        /// </summary>
        /// <param name="category">Service category</param>
        /// <param name="name">Service name</param>
        /// <param name="description">Service description</param>
        /// <param name="data">Service additional data</param>
        /// <returns>Service Id</returns>
        public static Guid RegisterService(string category, string name, string description, SerializedObject data)
        {
            var service = new RegisteredService
            {
                Category = category,
                Name = name,
                Description = description,
                InstanceId = Core.InstanceId,
                MachineName = Core.MachineName,
                ApplicationName = Core.ApplicationName,
                FrameworkVersion = Core.FrameworkVersion,
                EnvironmentName = Core.EnvironmentName,
                Data = data
            };
            var serviceText = service.InstanceId + service.Category + service.Name + service.Description + service.MachineName + service.ApplicationName + service.FrameworkVersion + service.EnvironmentName;
            service.ServiceId = serviceText.GetHashSHA1Guid();
            lock (LocalServices)
            {
                if (LocalServices.All((s, serviceId) => s.Service.ServiceId != serviceId, service.ServiceId))
                {
                    var sObj = new SerializedObject(service, Serializer);
                    var sObjArr = sObj.ToMultiArray();
                    LocalServices.Add(new RegisteredServiceContainer(service, Serializer, sObjArr));
                }
            }
            return service.ServiceId;
        }
        /// <summary>
        /// Register service
        /// </summary>
        /// <param name="category">Service category</param>
        /// <param name="name">Service name</param>
        /// <param name="description">Service description</param>
        /// <param name="getData">Service additional data func</param>
        /// <returns>Service Id</returns>
        public static Guid RegisterService(string category, string name, string description, Func<SerializedObject> getData)
        {
            var service = new RegisteredService
            {
                Category = category,
                Name = name,
                Description = description,
                InstanceId = Core.InstanceId,
                MachineName = Core.MachineName,
                ApplicationName = Core.ApplicationName,
                FrameworkVersion = Core.FrameworkVersion,
                EnvironmentName = Core.EnvironmentName,
                GetDataFunc = getData
            };
            var serviceText = service.InstanceId + service.Category + service.Name + service.Description + service.MachineName + service.ApplicationName + service.FrameworkVersion + service.EnvironmentName;
            service.ServiceId = serviceText.GetHashSHA1Guid();
            lock (LocalServices)
            {
                if (LocalServices.All((s, serviceId) => s.Service.ServiceId != serviceId, service.ServiceId))
                {
                    LocalServices.Add(new RegisteredServiceContainer(service, Serializer, MultiArray<byte>.Empty));
                }
            }
            return service.ServiceId;
        }
        /// <summary>
        /// Register service
        /// </summary>
        /// <param name="category">Service category</param>
        /// <param name="name">Service name</param>
        /// <param name="description">Service description</param>
        /// <param name="data">Service additional data</param>
        /// <returns>Service Id</returns>
        public static Guid RegisterService(string category, string name, string description, Dictionary<string, object> data)
            => RegisterService(category, name, description, new SerializedObject(data));
        /// <summary>
        /// Register service
        /// </summary>
        /// <param name="category">Service category</param>
        /// <param name="name">Service name</param>
        /// <param name="description">Service description</param>
        /// <param name="getData">Service additional data func</param>
        /// <returns>Service Id</returns>
        public static Guid RegisterService(string category, string name, string description, Func<Dictionary<string, object>> getData)
            => RegisterService(category, name, description, () => getData != null ? new SerializedObject(getData()) : null);
        #endregion

        #region Unregister Service
        /// <summary>
        /// Unregister service
        /// </summary>
        /// <param name="serviceId">Service Id</param>
        /// <returns>True if a service was removed; otherwise, false.</returns>
        public static bool UnregisterService(Guid serviceId)
        {
            lock (LocalServices)
                return LocalServices.RemoveAll(s => s.Service.ServiceId == serviceId) > 0;
        }
        #endregion

        #region Get Registered Services
        /// <summary>
        /// Get registered services
        /// </summary>
        /// <returns>Received registered services array</returns>
        public static ReceivedService[] GetRegisteredServices()
        {
            lock (ReceivedServices)
                return ReceivedServices.ToValueArray();
        }
        /// <summary>
        /// Get registered services
        /// </summary>
        /// <returns>Received registered services array</returns>
        public static ReceivedService[] GetLocalRegisteredServices()
        {
            lock (ReceivedServices)
                return ReceivedServices.ToValueArray().Where(s => s.MachineName == Core.MachineName).ToArray();
        }
        /// <summary>
        /// Get registered services
        /// </summary>
        /// <param name="name">Service name</param>
        /// <returns>Received registered services array</returns>
        public static ReceivedService[] GetRegisteredServices(string name)
        {
            lock (ReceivedServices)
                return ReceivedServices.ToValueArray().Where((r, mName) => r.Name == mName, name).ToArray();
        }
        /// <summary>
        /// Get registered services
        /// </summary>
        /// <param name="name">Service name</param>
        /// <returns>Received registered services array</returns>
        public static ReceivedService[] GetLocalRegisteredServices(string name)
        {
            lock (ReceivedServices)
                return ReceivedServices.ToValueArray().Where((s, mName) => s.MachineName == Core.MachineName && s.Name == mName, name).ToArray();
        }
        #endregion

        #endregion

        #region Private Methods
        private static void PeerConnection_OnReceive(object sender, PeerConnectionMessageReceivedEventArgs e)
        {
            try
            {
                var serObj = SerializedObject.FromReadOnlySequence(e.Data);
                if (serObj == null) return;
                if (!(serObj.GetValue() is RegisteredService rService)) return;

                try
                {
                    var received = new ReceivedService
                    {
                        ServiceId = rService.ServiceId,
                        InstanceId = rService.InstanceId,
                        Category = rService.Category,
                        Name = rService.Name,
                        Description = rService.Description,
                        MachineName = rService.MachineName,
                        ApplicationName = rService.ApplicationName,
                        FrameworkVersion = rService.FrameworkVersion,
                        EnvironmentName = rService.EnvironmentName,
                        Data = rService.Data,
                        Addresses = new[] { e.Address }
                    };
                    bool exist;
                    lock (ReceivedServices)
                    {
                        exist = ReceivedServices.TryRemove(received.ServiceId, out var oldReceived);
                        if (exist)
                            received.Addresses = received.Addresses.Concat(oldReceived.Addresses).Distinct().ToArray();
                        ReceivedServices.TryAdd(received.ServiceId, received, ServiceTimeout);
                    }

                    var eArgs = new EventArgs<ReceivedService>(received);
                    if (!exist)
                        OnNewServiceReceived?.Invoke(sender, eArgs);
                    OnServiceReceived?.Invoke(sender, eArgs);
                }
                catch (Exception)
                {
                    //
                }
            }
            catch(Exception)
            {
                //
            }
        }

        private static List<SubArray<byte>> ServicesBytesList = new List<SubArray<byte>>();
        [MethodImpl(MethodImplOptions.AggressiveInlining)]
        private static void SendTimerCallback(object state)
        {
            lock (LocalServices)
            {
<<<<<<< HEAD
                var servicesBytes = new List<MultiArray<byte>>();
                lock (LocalServices)
=======
                foreach (var srv in LocalServices)
>>>>>>> 34c9edff
                {
                    if (srv.DataToSend != null)
                    {
<<<<<<< HEAD
                        if (srv.DataToSend.IsEmpty)
                        {
                            if (srv.Serializer != Serializer)
                            {
                                srv.DataToSend = new SerializedObject(srv.Service, Serializer).ToMultiArray();
                                srv.Serializer = Serializer;
                            }
                            servicesBytes.Add(srv.DataToSend);
                        }
                        else if (srv.Service.GetDataFunc != null)
                        {
                            srv.Service.Data = srv.Service.GetDataFunc();
                            servicesBytes.Add(new SerializedObject(srv.Service, Serializer).ToMultiArray());
=======
                        if (srv.Serializer != Serializer)
                        {
                            srv.DataToSend = new SerializedObject(srv.Service, Serializer).ToArray();
                            srv.Serializer = Serializer;
>>>>>>> 34c9edff
                        }
                        ServicesBytesList.Add(srv.DataToSend);
                    }
                    else if (srv.Service.GetDataFunc != null)
                    {
                        srv.Service.Data = srv.Service.GetDataFunc();
                        ServicesBytesList.Add(new SerializedObject(srv.Service, Serializer).ToArray());
                    }
                }
                
                foreach(var bytes in ServicesBytesList)
                    PeerConnection.SendAsync(bytes).WaitAsync();
                
                ServicesBytesList.Clear();
            }
        }
        #endregion

        #region Nested Types
        private class RegisteredServiceContainer
        {
            public RegisteredService Service;
            public ISerializer Serializer;
            public MultiArray<byte> DataToSend;

            public RegisteredServiceContainer(RegisteredService service, ISerializer serializer, MultiArray<byte> dataToSend)
            {
                Service = service;
                Serializer = serializer;
                DataToSend = dataToSend;
            }
        }
        /// <summary>
        /// Registered Service
        /// </summary>
        [Serializable, DataContract]
        public class RegisteredService
        {
            [NonSerialize, NonSerialized]
            public Func<SerializedObject> GetDataFunc;

            #region Properties
            /// <summary>
            /// Service Id
            /// </summary>
            [DataMember, XmlAttribute]
            public Guid ServiceId { get; set; }
            /// <summary>
            /// Instance Id
            /// </summary>
            [DataMember, XmlAttribute]
            public Guid InstanceId { get; set; }
            /// <summary>
            /// Service Category
            /// </summary>
            [DataMember, XmlAttribute]
            public string Category { get; set; }
            /// <summary>
            /// Service Name
            /// </summary>
            [DataMember, XmlAttribute]
            public string Name { get; set; }
            /// <summary>
            /// Service Description
            /// </summary>
            [DataMember]
            public string Description { get; set; }
            /// <summary>
            /// Machine Name
            /// </summary>
            [DataMember, XmlAttribute]
            public string MachineName { get; set; }
            /// <summary>
            /// Application Name
            /// </summary>
            [DataMember, XmlAttribute]
            public string ApplicationName { get; set; }
            /// <summary>
            /// Framework Version
            /// </summary>
            [DataMember, XmlAttribute]
            public string FrameworkVersion { get; set; }
            /// <summary>
            /// Environment Name
            /// </summary>
            [DataMember, XmlAttribute]
            public string EnvironmentName { get; set; }
            /// <summary>
            /// Additional Data
            /// </summary>
            [DataMember]
            public SerializedObject Data { get; set; }
            #endregion
        }
        /// <inheritdoc />
        /// <summary>
        /// Received Service
        /// </summary>
        [Serializable]
        public class ReceivedService : RegisteredService
        {
            /// <summary>
            /// Remote IpAddresses
            /// </summary>
            public IPAddress[] Addresses { get; set; }
        }
        #endregion
    }
}<|MERGE_RESOLUTION|>--- conflicted
+++ resolved
@@ -333,48 +333,27 @@
             }
         }
 
-        private static List<SubArray<byte>> ServicesBytesList = new List<SubArray<byte>>();
+        private static List<MultiArray<byte>> ServicesBytesList = new List<MultiArray<byte>>();
         [MethodImpl(MethodImplOptions.AggressiveInlining)]
         private static void SendTimerCallback(object state)
         {
             lock (LocalServices)
             {
-<<<<<<< HEAD
-                var servicesBytes = new List<MultiArray<byte>>();
-                lock (LocalServices)
-=======
                 foreach (var srv in LocalServices)
->>>>>>> 34c9edff
                 {
-                    if (srv.DataToSend != null)
+                    if (srv.DataToSend.IsEmpty)
                     {
-<<<<<<< HEAD
-                        if (srv.DataToSend.IsEmpty)
-                        {
-                            if (srv.Serializer != Serializer)
-                            {
-                                srv.DataToSend = new SerializedObject(srv.Service, Serializer).ToMultiArray();
-                                srv.Serializer = Serializer;
-                            }
-                            servicesBytes.Add(srv.DataToSend);
-                        }
-                        else if (srv.Service.GetDataFunc != null)
-                        {
-                            srv.Service.Data = srv.Service.GetDataFunc();
-                            servicesBytes.Add(new SerializedObject(srv.Service, Serializer).ToMultiArray());
-=======
                         if (srv.Serializer != Serializer)
                         {
-                            srv.DataToSend = new SerializedObject(srv.Service, Serializer).ToArray();
+                            srv.DataToSend = new SerializedObject(srv.Service, Serializer).ToMultiArray();
                             srv.Serializer = Serializer;
->>>>>>> 34c9edff
                         }
                         ServicesBytesList.Add(srv.DataToSend);
                     }
                     else if (srv.Service.GetDataFunc != null)
                     {
                         srv.Service.Data = srv.Service.GetDataFunc();
-                        ServicesBytesList.Add(new SerializedObject(srv.Service, Serializer).ToArray());
+                        ServicesBytesList.Add(new SerializedObject(srv.Service, Serializer).ToMultiArray());
                     }
                 }
                 
