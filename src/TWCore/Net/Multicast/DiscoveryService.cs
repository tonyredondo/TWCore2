--- conflicted
+++ resolved
@@ -194,12 +194,8 @@
             {
                 if (LocalServices.All((s, serviceId) => s.Service.ServiceId != serviceId, service.ServiceId))
                 {
-<<<<<<< HEAD
-                    LocalServices.Add(new RegisteredServiceContainer(service, Serializer, MultiArray<byte>.Empty));
-=======
                     LocalServices.Add(new RegisteredServiceContainer(service, Serializer, null));
                     HasRegisteredLocalService = true;
->>>>>>> 6d2fbbb4
                 }
             }
             return service.ServiceId;
