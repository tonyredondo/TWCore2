﻿<Project Sdk="Microsoft.NET.Sdk">
  <Import Project="..\..\common.props" />

  <PropertyGroup>
    <OutputType>Exe</OutputType>
<<<<<<< HEAD
    <TargetFramework>netcoreapp2.1</TargetFramework>
    <Version>0.2.109</Version>
    <TieredCompilation>true</TieredCompilation>
  </PropertyGroup>

  <PropertyGroup Condition="'$(Configuration)|$(Platform)'=='Debug|AnyCPU'">
    <AllowUnsafeBlocks>True</AllowUnsafeBlocks>
    <LangVersion>7.3</LangVersion>
  </PropertyGroup>

  <PropertyGroup Condition="'$(Configuration)|$(Platform)'=='Release|AnyCPU'">
    <AllowUnsafeBlocks>True</AllowUnsafeBlocks>
    <LangVersion>7.3</LangVersion>
=======
    <TargetFramework>netcoreapp2.0</TargetFramework>
    <GeneratePackageOnBuild>False</GeneratePackageOnBuild>
>>>>>>> 62b36c00
  </PropertyGroup>

  <ItemGroup>
    <ProjectReference Include="..\..\src\TWCore.Bot.Telegram\TWCore.Bot.Telegram.csproj" />
    <ProjectReference Include="..\..\src\TWCore.Bot\TWCore.Bot.csproj" />
    <ProjectReference Include="..\..\src\TWCore.Cache.Client\TWCore.Cache.Client.csproj" />
    <ProjectReference Include="..\..\src\TWCore.Cache.Server\TWCore.Cache.Server.csproj" />
    <ProjectReference Include="..\..\src\TWCore.Cache\TWCore.Cache.csproj" />
    <ProjectReference Include="..\..\src\TWCore.Collections\TWCore.Collections.csproj" />
    <ProjectReference Include="..\..\src\TWCore.Data.MySql\TWCore.Data.MySql.csproj" />
    <ProjectReference Include="..\..\src\TWCore.Data.PostgreSQL\TWCore.Data.PostgreSQL.csproj" />
    <ProjectReference Include="..\..\src\TWCore.Data.SQLite\TWCore.Data.SQLite.csproj" />
    <ProjectReference Include="..\..\src\TWCore.Data.SqlServer\TWCore.Data.SqlServer.csproj" />
    <ProjectReference Include="..\..\src\TWCore.Data\TWCore.Data.csproj" />
    <ProjectReference Include="..\..\src\TWCore.Geo\TWCore.Geo.csproj" />
    <ProjectReference Include="..\..\src\TWCore.Messaging.NSQ\TWCore.Messaging.NSQ.csproj" />
    <ProjectReference Include="..\..\src\TWCore.Messaging.RabbitMQ\TWCore.Messaging.RabbitMQ.csproj" />
    <ProjectReference Include="..\..\src\TWCore.Messaging\TWCore.Messaging.csproj" />
    <ProjectReference Include="..\..\src\TWCore.Net.Browser\TWCore.Net.Browser.csproj" />
    <ProjectReference Include="..\..\src\TWCore.Net.HttpServer\TWCore.Net.HttpServer.csproj" />
    <ProjectReference Include="..\..\src\TWCore.Net.Rpc.Http\TWCore.Net.Rpc.Http.csproj" />
    <ProjectReference Include="..\..\src\TWCore.Net.Rpc\TWCore.Net.Rpc.csproj" />
    <ProjectReference Include="..\..\src\TWCore.Numerics\TWCore.Numerics.csproj" />
    <ProjectReference Include="..\..\src\TWCore.Serialization.MsgPack\TWCore.Serialization.MsgPack.csproj" />
    <ProjectReference Include="..\..\src\TWCore.Serialization.NSerializer\TWCore.Serialization.NSerializer.csproj" />
    <ProjectReference Include="..\..\src\TWCore.Serialization.PWSerializer\TWCore.Serialization.PWSerializer.csproj" />
    <ProjectReference Include="..\..\src\TWCore.Serialization.WSerializer\TWCore.Serialization.WSerializer.csproj" />
    <ProjectReference Include="..\..\src\TWCore.Services\TWCore.Services.csproj" />
    <ProjectReference Include="..\..\src\TWCore.Triggers\TWCore.Triggers.csproj" />
    <ProjectReference Include="..\..\src\TWCore.Web\TWCore.Web.csproj" />
    <ProjectReference Include="..\..\src\TWCore\TWCore.csproj" />
    <ProjectReference Include="..\TWCore.Tests\TWCore.Tests.csproj" />
  </ItemGroup>

  <ItemGroup>
    <None Update="TWCore.Test.Core.config.json">
      <CopyToOutputDirectory>PreserveNewest</CopyToOutputDirectory>
    </None>
  </ItemGroup>

</Project><|MERGE_RESOLUTION|>--- conflicted
+++ resolved
@@ -3,24 +3,8 @@
 
   <PropertyGroup>
     <OutputType>Exe</OutputType>
-<<<<<<< HEAD
-    <TargetFramework>netcoreapp2.1</TargetFramework>
-    <Version>0.2.109</Version>
-    <TieredCompilation>true</TieredCompilation>
-  </PropertyGroup>
-
-  <PropertyGroup Condition="'$(Configuration)|$(Platform)'=='Debug|AnyCPU'">
-    <AllowUnsafeBlocks>True</AllowUnsafeBlocks>
-    <LangVersion>7.3</LangVersion>
-  </PropertyGroup>
-
-  <PropertyGroup Condition="'$(Configuration)|$(Platform)'=='Release|AnyCPU'">
-    <AllowUnsafeBlocks>True</AllowUnsafeBlocks>
-    <LangVersion>7.3</LangVersion>
-=======
     <TargetFramework>netcoreapp2.0</TargetFramework>
     <GeneratePackageOnBuild>False</GeneratePackageOnBuild>
->>>>>>> 62b36c00
   </PropertyGroup>
 
   <ItemGroup>
