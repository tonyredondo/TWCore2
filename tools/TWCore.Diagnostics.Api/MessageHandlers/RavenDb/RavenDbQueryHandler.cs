--- conflicted
+++ resolved
@@ -18,162 +18,20 @@
 using System.Collections.Generic;
 using System.Linq;
 using System.Threading.Tasks;
+using RabbitMQ.Client.Impl;
 using Raven.Client.Documents;
 using TWCore.Diagnostics.Api.Models;
 using TWCore.Diagnostics.Api.Models.Log;
 using TWCore.Diagnostics.Api.Models.Status;
 using TWCore.Diagnostics.Api.Models.Trace;
 using TWCore.Diagnostics.Log;
+using TWCore.Diagnostics.Status;
 using TWCore.Serialization;
 // ReSharper disable UnusedMember.Global
 
 namespace TWCore.Diagnostics.Api.MessageHandlers.RavenDb
 {
     public class RavenDbQueryHandler : IDiagnosticQueryHandler
-<<<<<<< HEAD
-	{
-		public async Task<List<BasicInfo>> GetEnvironmentsAndApps()
-		{
-			return await RavenHelper.ExecuteAndReturnAsync(async session =>
-			{
-				var results = session.Query<NodeLogItem>()
-                    .OrderByDescending(x => x.Timestamp)
-					.GroupBy(x => new
-					{
-						x.Environment,
-						x.Machine,
-						x.Application
-					})
-					.Select(x => new BasicInfo
-					{
-						Environment = x.Key.Environment,
-						Machine = x.Key.Machine,
-						Application = x.Key.Application
-					});
-				return await results.ToListAsync().ConfigureAwait(false);
-			}).ConfigureAwait(false);
-		}
-
-		
-		public async Task<PagedList<NodeLogItem>> GetLogsByGroup(string environment, string group, string application, DateTime fromDate, DateTime toDate, int page, int pageSize = 50)
-		{
-			return await RavenHelper.ExecuteAndReturnAsync(async session =>
-			{
-				var documentQuery = session.Advanced.AsyncDocumentQuery<NodeLogItem>();
-				var query = documentQuery
-						.Statistics(out var stats)
-						.WhereEquals(x => x.Environment, environment)
-						.WhereBetween(x => x.Timestamp, fromDate, toDate);
-
-				if (!string.IsNullOrWhiteSpace(application))
-					query = query.WhereEquals(x => x.Application, application);
-
-				if (!string.IsNullOrWhiteSpace(group))
-					query = query.Search(x => x.Group, "*" + group + "*");
-
-				query = query
-                            .OrderByDescending(x => x.Timestamp)
-                            .Skip(page * pageSize)
-                            .Take(pageSize);
-				
-				var data = await query.ToListAsync().ConfigureAwait(false);
-				return new PagedList<NodeLogItem>
-				{
-					PageNumber = page,
-					PageSize = pageSize,
-					TotalResults = stats.TotalResults,
-					Data = data
-				};
-			}).ConfigureAwait(false);
-		}
-
-		public async Task<PagedList<NodeLogItem>> GetLogsAsync(string environment, string search, string application, DateTime fromDate, DateTime toDate, int page, int pageSize = 50)
-		{
-			return await RavenHelper.ExecuteAndReturnAsync(async session =>
-			{
-				var documentQuery = session.Advanced.AsyncDocumentQuery<NodeLogItem>();
-				var query = documentQuery
-					.Statistics(out var stats)
-					.WhereEquals(x => x.Environment, environment)
-					.WhereBetween(x => x.Timestamp, fromDate, toDate);
-
-				if (!string.IsNullOrWhiteSpace(application))
-					query = query.WhereEquals(x => x.Application, application);
-
-				if (!string.IsNullOrWhiteSpace(search))
-					query = query
-						.Search(x => x.Message, "*" + search + "*")
-						.Search(x => x.Group, "*" + search + "*")
-						.Search(x => x.Code, "*" + search + "*");
-
-                query = query
-                            .OrderByDescending(x => x.Timestamp)
-                            .Skip(page * pageSize)
-                            .Take(pageSize);
-
-                var data = await query.ToListAsync().ConfigureAwait(false);
-				return new PagedList<NodeLogItem>
-				{
-					PageNumber = page,
-					PageSize = pageSize,
-					TotalResults = stats.TotalResults,
-					Data = data
-				};
-			}).ConfigureAwait(false);
-		}
-		
-		public async Task<PagedList<NodeLogItem>> GetLogsAsync(string environment, string search, string application, LogLevel level, DateTime fromDate, DateTime toDate, int page, int pageSize = 50)
-		{
-			return await RavenHelper.ExecuteAndReturnAsync(async session =>
-			{
-				var documentQuery = session.Advanced.AsyncDocumentQuery<NodeLogItem>();
-				var query = documentQuery
-					.Statistics(out var stats)
-					.WhereEquals(x => x.Environment, environment)
-					.WhereBetween(x => x.Timestamp, fromDate, toDate);
-
-				query = query.WhereEquals(x => x.Level, level);
-
-				if (!string.IsNullOrWhiteSpace(application))
-					query = query.WhereEquals(x => x.Application, application);
-
-				if (!string.IsNullOrWhiteSpace(search))
-					query = query
-						.Search(x => x.Message, "*" + search + "*")
-						.Search(x => x.Group, "*" + search + "*")
-						.Search(x => x.Code, "*" + search + "*");
-
-                query = query
-                            .OrderByDescending(x => x.Timestamp)
-                            .Skip(page * pageSize)
-                            .Take(pageSize);
-
-                var data = await query.ToListAsync().ConfigureAwait(false);
-				return new PagedList<NodeLogItem>
-				{
-					PageNumber = page,
-					PageSize = pageSize,
-					TotalResults = stats.TotalResults,
-					Data = data
-				};
-
-			}).ConfigureAwait(false);
-		}
-		
-		
-		public async Task<PagedList<NodeTraceItem>> GetTracesAsync(string environment, string search, string application, DateTime fromDate, DateTime toDate, int page, int pageSize = 50)
-		{
-			return await RavenHelper.ExecuteAndReturnAsync(async session =>
-			{
-				var documentQuery = session.Advanced.AsyncDocumentQuery<NodeTraceItem>();
-				var query = documentQuery
-					.Statistics(out var stats)
-					.WhereEquals(x => x.Environment, environment)
-					.WhereBetween(x => x.Timestamp, fromDate, toDate);
-
-				if (!string.IsNullOrWhiteSpace(application))
-					query = query.WhereEquals(x => x.Application, application);
-=======
     {
         public async Task<List<string>> GetEnvironments()
         {
@@ -399,7 +257,6 @@
 
                 if (!string.IsNullOrWhiteSpace(application))
                     query = query.WhereEquals(x => x.Application, application);
->>>>>>> 44e25383
 
                 if (!string.IsNullOrWhiteSpace(search))
                 {
@@ -409,132 +266,6 @@
                         .Search(x => x.Tags, "*" + search + "*");
                 }
 
-<<<<<<< HEAD
-                query = query
-                            .OrderByDescending(x => x.Timestamp)
-                            .Skip(page * pageSize)
-                            .Take(pageSize);
-
-                var data = await query.ToListAsync().ConfigureAwait(false);
-				return new PagedList<NodeTraceItem>
-				{
-					PageNumber = page,
-					PageSize = pageSize,
-					TotalResults = stats.TotalResults,
-					Data = data
-				};
-
-			}).ConfigureAwait(false);
-		}
-		
-		public async Task<PagedList<NodeTraceItem>> GetTracesByGroupAsync(string environment, string group, string application, DateTime fromDate, DateTime toDate, int page, int pageSize = 50)
-		{
-			return await RavenHelper.ExecuteAndReturnAsync(async session =>
-			{
-				var documentQuery = session.Advanced.AsyncDocumentQuery<NodeTraceItem>();
-				var query = documentQuery
-					.Statistics(out var stats)
-					.WhereEquals(x => x.Environment, environment)
-					.WhereBetween(x => x.Timestamp, fromDate, toDate);
-
-				if (!string.IsNullOrWhiteSpace(application))
-					query = query.WhereEquals(x => x.Application, application);
-
-				if (!string.IsNullOrWhiteSpace(group))
-					query = query
-						.Search(x => x.Group, "*" + group + "*");
-
-                query = query
-                            .OrderByDescending(x => x.Timestamp)
-                            .Skip(page * pageSize)
-                            .Take(pageSize);
-
-                var data = await query.ToListAsync().ConfigureAwait(false);
-				return new PagedList<NodeTraceItem>
-				{
-					PageNumber = page,
-					PageSize = pageSize,
-					TotalResults = stats.TotalResults,
-					Data = data
-				};
-
-			}).ConfigureAwait(false);
-		}
-		
-		public async Task<SerializedObject> GetTraceObjectAsync(string id)
-		{
-			return await RavenHelper.ExecuteAndReturnAsync(async session =>
-			{
-				var attachment = await session.Advanced.Attachments.GetAsync(id, "Trace").ConfigureAwait(false);
-                if (attachment == null || attachment.Stream == null)
-                {
-                    Core.Log.Warning("The Trace object for id: {0}", id);
-                    return null;
-                }
-				var traceObject = attachment.Stream.DeserializeFromNBinary<object>();
-				return (SerializedObject)traceObject;
-
-			}).ConfigureAwait(false);
-		}
-		
-		
-		public async Task<PagedList<NodeStatusItem>> GetStatusesAsync(string environment, string machine, string application, DateTime fromDate, DateTime toDate, int page, int pageSize = 50)
-		{
-			return await RavenHelper.ExecuteAndReturnAsync(async session =>
-			{
-				var documentQuery = session.Advanced.AsyncDocumentQuery<NodeStatusItem>();
-				var query = documentQuery
-					.Statistics(out var stats)
-					.WhereEquals(x => x.Environment, environment)
-					.WhereBetween(x => x.Timestamp, fromDate, toDate);
-
-				if (!string.IsNullOrWhiteSpace(machine))
-					query = query.WhereEquals(x => x.Machine, machine);
-
-				if (!string.IsNullOrWhiteSpace(application))
-					query = query.WhereEquals(x => x.Application, application);
-
-                query = query
-                            .OrderByDescending(x => x.Timestamp)
-                            .Skip(page * pageSize)
-                            .Take(pageSize);
-
-                var data = await query.ToListAsync().ConfigureAwait(false);
-				return new PagedList<NodeStatusItem>
-				{
-					PageNumber = page,
-					PageSize = pageSize,
-					TotalResults = stats.TotalResults,
-					Data = data
-				};
-
-			}).ConfigureAwait(false);
-		}
-
-		public async Task<List<NodeStatusItem>> GetCurrentStatus(string environment, string machine, string application)
-		{
-			return await RavenHelper.ExecuteAndReturnAsync(async session =>
-			{
-				var documentQuery = session.Advanced.AsyncDocumentQuery<NodeStatusItem>();
-				var query = documentQuery
-					.WhereEquals(x => x.Environment, environment);
-
-				if (!string.IsNullOrWhiteSpace(machine))
-					query = query.WhereEquals(x => x.Machine, machine);
-
-				if (!string.IsNullOrWhiteSpace(application))
-					query = query.WhereEquals(x => x.Application, application);
-
-				query = query
-					//.WhereGreaterThanOrEqual(i => i.Timestamp, DateTime.Now.AddMinutes(-30))
-					.OrderByDescending(i => i.Timestamp);
-				
-				var data = await query.ToListAsync().ConfigureAwait(false);
-				var rData = data
-					.GroupBy(i => new {i.Environment, i.Machine, i.Application})
-					.Select(i => i.First())
-					.ToList();
-=======
                 query = query.OrderByDescending(x => x.Timestamp);
                 query = query.Skip(page * pageSize).Take(pageSize);
 
@@ -648,7 +379,6 @@
                     .GroupBy(i => new { i.Environment, i.Machine, i.Application })
                     .Select(i => i.First())
                     .ToList();
->>>>>>> 44e25383
 
                 return rData;
             }).ConfigureAwait(false);
