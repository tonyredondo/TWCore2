﻿echo "Remove previous build"
rm -r app

echo "Creating folder structure..."
mkdir app

echo "Publishing project..."
dotnet clean -c Release -r linux-x64
dotnet build -c Release -r linux-x64
dotnet publish -c Release -r linux-x64 -v q -o ./app/

echo "Building docker image"
<<<<<<< HEAD
docker build -t twcore_diagnostics:2.1.144 .
docker tag twcore_diagnostics:2.1.144 tonyredondo/twcore_diagnostics:2.1.144
docker push tonyredondo/twcore_diagnostics:2.1.144
=======
docker build -t twcore_diagnostics:2.0.144 .
docker tag twcore_diagnostics:2.0.144 tonyredondo/twcore_diagnostics:2.0.144
docker push tonyredondo/twcore_diagnostics:2.0.144
>>>>>>> 78b9fb94

echo "Remove build artifacts"
rm -r app<|MERGE_RESOLUTION|>--- conflicted
+++ resolved
@@ -10,15 +10,9 @@
 dotnet publish -c Release -r linux-x64 -v q -o ./app/
 
 echo "Building docker image"
-<<<<<<< HEAD
 docker build -t twcore_diagnostics:2.1.144 .
 docker tag twcore_diagnostics:2.1.144 tonyredondo/twcore_diagnostics:2.1.144
 docker push tonyredondo/twcore_diagnostics:2.1.144
-=======
-docker build -t twcore_diagnostics:2.0.144 .
-docker tag twcore_diagnostics:2.0.144 tonyredondo/twcore_diagnostics:2.0.144
-docker push tonyredondo/twcore_diagnostics:2.0.144
->>>>>>> 78b9fb94
 
 echo "Remove build artifacts"
 rm -r app