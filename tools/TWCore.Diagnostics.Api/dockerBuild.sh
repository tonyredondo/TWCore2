--- conflicted
+++ resolved
@@ -8,15 +8,9 @@
 dotnet publish -c Release -r linux-x64 -v q -o ./app/
 
 echo "Building docker image"
-<<<<<<< HEAD
 docker build -t twcore_diagnostics:2.1.142 .
 docker tag twcore_diagnostics:2.1.142 tonyredondo/twcore_diagnostics:2.1.142
 docker push tonyredondo/twcore_diagnostics:2.1.142
-=======
-docker build -t twcore_diagnostics:2.0.142 .
-docker tag twcore_diagnostics:2.0.142 tonyredondo/twcore_diagnostics:2.0.142
-docker push tonyredondo/twcore_diagnostics:2.0.142
->>>>>>> 44e25383
 
 echo "Remove build artifacts"
 rm -r app